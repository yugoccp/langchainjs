--- conflicted
+++ resolved
@@ -75,11 +75,7 @@
     UnknownHandling.Ignore
   );
   const docs = await loader.load();
-<<<<<<< HEAD
-  expect(docs.length).toBeGreaterThan(10);
-=======
   expect(docs.length).toBeGreaterThan(100);
->>>>>>> 846074fc
   expect(typeof docs[0].pageContent).toBe("string");
 });
 
@@ -101,10 +97,6 @@
   );
   const docs = await loader.load();
 
-<<<<<<< HEAD
-  expect(docs.length).toBeGreaterThan(10);
-=======
   expect(docs.length).toBeGreaterThan(100);
->>>>>>> 846074fc
   expect(typeof docs[0].pageContent).toBe("string");
 });